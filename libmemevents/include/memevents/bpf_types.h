/*
 * Copyright (C) 2024 The Android Open Source Project
 *
 * Licensed under the Apache License, Version 2.0 (the "License");
 * you may not use this file except in compliance with the License.
 * You may obtain a copy of the License at
 *
 *      http://www.apache.org/licenses/LICENSE-2.0
 *
 * Unless required by applicable law or agreed to in writing, software
 * distributed under the License is distributed on an "AS IS" BASIS,
 * WITHOUT WARRANTIES OR CONDITIONS OF ANY KIND, either express or implied.
 * See the License for the specific language governing permissions and
 * limitations under the License.
 */

#ifndef MEM_EVENTS_BPF_TYES_H_
#define MEM_EVENTS_BPF_TYES_H_

#include <inttypes.h>

#define MEM_EVENT_PROC_NAME_LEN 16  // linux/sched.h
<<<<<<< HEAD
=======
#define MEM_EVENTS_RINGBUF_SIZE 4096
>>>>>>> bf089de6

typedef unsigned int mem_event_type_t;
/* Supported mem_event_type_t */
#define MEM_EVENT_OOM_KILL 0
#define MEM_EVENT_BASE MEM_EVENT_OOM_KILL
#define MEM_EVENT_DIRECT_RECLAIM_BEGIN 1
#define MEM_EVENT_DIRECT_RECLAIM_END 2

// This always comes after the last valid event type
#define NR_MEM_EVENTS 3

/* BPF-Rb Paths */
#define MEM_EVENTS_AMS_RB "/sys/fs/bpf/map_bpfMemEvents_ams_rb"
#define MEM_EVENTS_LMKD_RB "/sys/fs/bpf/map_bpfMemEvents_lmkd_rb"
#define MEM_EVENTS_TEST_RB "/sys/fs/bpf/map_bpfMemEventsTest_rb"

/* BPF-Prog Paths */
#define MEM_EVENTS_AMS_OOM_MARK_VICTIM_TP \
    "/sys/fs/bpf/prog_bpfMemEvents_tracepoint_oom_mark_victim_ams"
#define MEM_EVENTS_LMKD_VMSCAN_DR_BEGIN_TP \
    "/sys/fs/bpf/prog_bpfMemEvents_tracepoint_vmscan_mm_vmscan_direct_reclaim_begin_lmkd"
#define MEM_EVENTS_LMKD_VMSCAN_DR_END_TP \
    "/sys/fs/bpf/prog_bpfMemEvents_tracepoint_vmscan_mm_vmscan_direct_reclaim_end_lmkd"

/* Struct to collect data from tracepoints */
struct mem_event_t {
    uint64_t type;

    union EventData {
        struct OomKill {
<<<<<<< HEAD
            uint64_t pid;
            uint64_t timestamp_ms;
            uint64_t oom_score_adj;
            uint64_t uid;
            char process_name[MEM_EVENT_PROC_NAME_LEN];
        } oom_kill;
    } event_data;
=======
            uint32_t pid;
            uint64_t timestamp_ms;
            uint64_t oom_score_adj;
            uint32_t uid;
            char process_name[MEM_EVENT_PROC_NAME_LEN];
        } oom_kill;
    } event_data;
};

/* Expected args for tracepoints */

struct mark_victim_args {
    uint64_t __ignore;
    /* Actual fields start at offset 8 */
    uint32_t pid;
    uint32_t uid;
    uint32_t __data_loc_comm;
    short oom_score_adj;
};

struct direct_reclaim_begin_args {
    char __ignore[24];
};

struct direct_reclaim_end_args {
    char __ignore[16];
>>>>>>> bf089de6
};

#endif /* MEM_EVENTS_BPF_TYES_H_ */<|MERGE_RESOLUTION|>--- conflicted
+++ resolved
@@ -20,10 +20,7 @@
 #include <inttypes.h>
 
 #define MEM_EVENT_PROC_NAME_LEN 16  // linux/sched.h
-<<<<<<< HEAD
-=======
 #define MEM_EVENTS_RINGBUF_SIZE 4096
->>>>>>> bf089de6
 
 typedef unsigned int mem_event_type_t;
 /* Supported mem_event_type_t */
@@ -54,15 +51,6 @@
 
     union EventData {
         struct OomKill {
-<<<<<<< HEAD
-            uint64_t pid;
-            uint64_t timestamp_ms;
-            uint64_t oom_score_adj;
-            uint64_t uid;
-            char process_name[MEM_EVENT_PROC_NAME_LEN];
-        } oom_kill;
-    } event_data;
-=======
             uint32_t pid;
             uint64_t timestamp_ms;
             uint64_t oom_score_adj;
@@ -89,7 +77,6 @@
 
 struct direct_reclaim_end_args {
     char __ignore[16];
->>>>>>> bf089de6
 };
 
 #endif /* MEM_EVENTS_BPF_TYES_H_ */